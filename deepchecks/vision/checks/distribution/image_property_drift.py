# ----------------------------------------------------------------------------
# Copyright (C) 2021-2022 Deepchecks (https://www.deepchecks.com)
#
# This file is part of Deepchecks.
# Deepchecks is distributed under the terms of the GNU Affero General
# Public License (version 3 or later).
# You should have received a copy of the GNU Affero General Public License
# along with Deepchecks.  If not, see <http://www.gnu.org/licenses/>.
# ----------------------------------------------------------------------------
#
"""Module contains Image Property Drift check."""
import typing as t
from textwrap import dedent
from collections import defaultdict

import pandas as pd
import PIL.Image as pilimage

from deepchecks.vision.utils.image_functions import prepare_thumbnail, prepare_grid
from deepchecks.utils.distribution.drift import calc_drift_and_plot
<<<<<<< HEAD
from deepchecks.utils.strings import format_number
from deepchecks.core import DatasetKind, CheckResult, ConditionResult, ConditionCategory
from deepchecks.core.errors import NotEnoughSamplesError, DeepchecksValueError
from deepchecks.vision import Batch, Context, TrainTestCheck
from deepchecks.vision.utils import image_properties
=======
from deepchecks.vision import Batch
from deepchecks.vision import Context
from deepchecks.vision import TrainTestCheck
from deepchecks.vision.utils.image_properties import validate_properties, default_image_properties, get_column_type

>>>>>>> 6de3e96e


__all__ = ['ImagePropertyDrift']


TImagePropertyDrift = t.TypeVar('TImagePropertyDrift', bound='ImagePropertyDrift')


class ImagePropertyDrift(TrainTestCheck):
    """
    Calculate drift between train dataset and test dataset per image property, using statistical measures.

    Check calculates a drift score for each image property in test dataset, by comparing its distribution to the train
    dataset. For this, we use the Earth Movers Distance.

    See https://en.wikipedia.org/wiki/Wasserstein_metric

    Parameters
    ----------
    image_properties : List[Dict[str, Any]], default: None
        List of properties. Replaces the default deepchecks properties.
        Each property is dictionary with keys 'name' (str), 'method' (Callable) and 'output_type' (str),
        representing attributes of said method. 'output_type' must be one of 'continuous'/'discrete'
    max_num_categories: int, default: 10
    classes_to_display : Optional[List[float]], default: None
        List of classes to display. The distribution of the properties would include only samples belonging (or
        containing an annotation belonging) to one of these classes. If None, samples from all classes are displayed.
    min_samples: int, default: 10
        Minimum number of samples needed in each dataset needed to calculate the drift.
    """

    _IMAGE_THUMBNAIL_SIZE = (200, 200)

    def __init__(
        self,
<<<<<<< HEAD
        alternative_image_properties: t.Optional[t.List[t.Dict[str, t.Any]]] = None,
=======
        image_properties: t.List[t.Dict[str, t.Any]] = None,
>>>>>>> 6de3e96e
        max_num_categories: int = 10,
        classes_to_display: t.Optional[t.List[str]] = None,
        min_samples: int = 30,
        **kwargs
    ):
        super().__init__(**kwargs)
        if image_properties is not None:
            validate_properties(image_properties)
            self.image_properties = image_properties
        else:
            self.image_properties = default_image_properties

        self.max_num_categories = max_num_categories
        self.classes_to_display = set(classes_to_display) if classes_to_display else None
        self.min_samples = min_samples
        self._train_properties = None
        self._test_properties = None
        self._class_to_string = None

    def initialize_run(self, context: Context):
        """Initialize self state, and validate the run context."""
        self._train_properties = defaultdict(list)
        self._test_properties = defaultdict(list)

    def update(
        self,
        context: Context,
        batch: Batch,
        dataset_kind: DatasetKind
    ):
        """Calculate image properties for train or test batch."""
        if dataset_kind == DatasetKind.TRAIN:
            assert self._train_properties is not None
            properties = self._train_properties
        elif dataset_kind == DatasetKind.TEST:
            assert self._test_properties is not None
            properties = self._test_properties
        else:
            raise RuntimeError(
                f'Internal Error - Should not reach here! unknown dataset_kind: {dataset_kind}'
            )

        images = batch.images
        labels = batch.labels
        dataset = context.get_data_by_kind(dataset_kind)

        if self.classes_to_display:
            # use only images belonging (or containing an annotation belonging) to one of the classes in
            # classes_to_display
            class_to_string = dataset.label_id_to_name
            images_classes = dataset.get_classes(batch.labels)

            # Iterator[tuple[image-index, set[image-classes]]]
            images_classes = (
                (index, set(map(class_to_string, image_classes)))
                for index, image_classes in enumerate(context.train.get_classes(labels))
            )
            images = [
                images[index]
                for index, classes in images_classes
                if len(classes & self.classes_to_display) > 0
            ]

        for single_property in self.image_properties:
            calculated_properties = single_property['method'](images)
            properties[single_property['name']].extend(calculated_properties)

    def compute(self, context: Context) -> CheckResult:
        """Calculate drift score between train and test datasets for the collected image properties.

        Returns
        -------
        CheckResult
            value: dictionary containing drift score for each image property.
            display: distribution graph for each image property.
        """
        assert self._train_properties is not None
        assert self._test_properties is not None

        if sorted(self._train_properties.keys()) != sorted(self._test_properties.keys()):
            raise RuntimeError('Internal Error! Vision check was used improperly.')

        # if self.classes_to_display is set, check that it has classes that actually exist
        if self.classes_to_display is not None:
            class_to_string = context.train.label_id_to_name
            train_classes = set(map(class_to_string, context.train.classes_indices.keys()))
            if not self.classes_to_display.issubset(train_classes):
                raise DeepchecksValueError(
                    'Provided list of class ids to display '
                    f'{list(self.classes_to_display)} not found in training dataset.'
                )

        df_train = pd.DataFrame(self._train_properties)
        df_test = pd.DataFrame(self._test_properties)

        if len(df_train) < self.min_samples or len(df_test) < self.min_samples:
            raise NotEnoughSamplesError(
                f'Not enough samples to calculate drift score, minimum {self.min_samples} samples required'
                f', but got {len(df_train)} and {len(df_test)} samples in the train and test datasets.'
                'Use \'min_samples\' parameter to change the requirement.'
            )

        properties = sorted(self._train_properties.keys())
        figures = {}
        drifts = {}
        not_enough_samples = []

        for single_property in self.image_properties:
            property_name = single_property['name']

            try:
                score, _, figure = calc_drift_and_plot(
                    train_column=df_train[property_name],
                    test_column=df_test[property_name],
                    value_name=property_name,
                    column_type=get_column_type(single_property['output_type']),
                    max_num_categories=self.max_num_categories,
                    min_samples=self.min_samples
                )

                figures[property_name] = figure
                drifts[property_name] = score
            except NotEnoughSamplesError:
                not_enough_samples.append(property_name)

<<<<<<< HEAD
        if len(drifts) == 0:
            drifts = None
            displays = []
        else:
            columns_order = sorted(properties, key=lambda col: drifts[col], reverse=True)
=======
        if drifts:
            columns_order = sorted(properties, key=lambda col: drifts.get(col, 0), reverse=True)
            properties_to_display = [p for p in properties if p in drifts]
>>>>>>> 6de3e96e

            headnote = '<span>' \
                       'The Drift score is a measure for the difference between two distributions. ' \
                       'In this check, drift is measured ' \
                       f'for the distribution of the following image properties: {properties_to_display}.<br>' \
                       '</span>'
            if not_enough_samples:
                headnote += f'<span>The following image properties do not have enough samples to calculate drift ' \
                            f'score: {not_enough_samples}</span>'

<<<<<<< HEAD
            train_samples = df_train.sample(10)
            test_samples = df_test.sample(10)
            train_thumbnail_images, *_ = context.train.sample(*list(train_samples.index))
            test_thumbnail_images, *_ = context.test.sample(*list(train_samples.index))

            thumbnails = self._prepare_thumbnails_block(
                train_properties=train_samples.T,
                test_properties=test_samples.T,
                train_images=train_thumbnail_images,
                test_images=test_thumbnail_images
            )

            displays = [headnote] + [figures[col] for col in columns_order] + [thumbnails]
=======
            displays = [headnote] + [figures[col] for col in columns_order if col in figures]
        else:
            drifts = None
            displays = []
>>>>>>> 6de3e96e

        return CheckResult(
            value=drifts,
            display=displays,
            header='Image Property Drift'
        )

    def _prepare_thumbnails_block(
        self,
        train_properties: pd.DataFrame,
        test_properties: pd.DataFrame,
        train_images: t.Sequence[pilimage.Image],
        test_images: t.Sequence[pilimage.Image]
    ) -> str:
        thumbnail_size = self._IMAGE_THUMBNAIL_SIZE
        tables = []

        for images, properties in ((train_images, train_properties), (test_images, test_properties),):
            properties_rows = []
            for name, values in properties.iterrows():
                properties_rows.append(f'<h4>{name}</h4>')
                for v in values:
                    properties_rows.append(f'<h4>{format_number(v)}</h4>')

            properties = ''.join(properties_rows)
            thumbnails = ''.join([
                prepare_thumbnail(img, size=thumbnail_size)
                for img in images
            ])

            tables.append(prepare_grid(
                content=f'<h4>Image</h4>{thumbnails}{properties}',
                style={
                    'grid-template-rows': 'auto 1fr 1fr',
                    'grid-template-columns': f'auto repeat({len(images)}, 1fr)'}
            ))

        train_table, test_table = tables

        template = dedent("""
        <h4>Train Images</h3>
        <hr>
        {train_thumbnails}
        <h4>Test Images</h4>
        <hr>
        {test_thumbnails}
        """)

        return template.format(
            train_thumbnails=train_table,
            test_thumbnails=test_table,
        )

    def add_condition_drift_score_not_greater_than(
        self: TImagePropertyDrift,
        max_allowed_drift_score: float = 0.1
    ) -> TImagePropertyDrift:
        """
        Add condition - require drift score to not be more than a certain threshold.

        Parameters
        ----------
        max_allowed_drift_score: float ,  default: 0.1
            the max threshold for the Earth Mover's Distance score

        Returns
        -------
        ConditionResult
            False if any column has passed the max threshold, True otherwise
        """

        def condition(result: t.Dict[str, float]) -> ConditionResult:
            failed_properties = [
                (property_name, drift_score)
                for property_name, drift_score in result.items()
                if drift_score > max_allowed_drift_score
            ]
            if len(failed_properties) > 0:
                failed_properties = ';\n'.join(f'{p}={d:.2f}' for p, d in failed_properties)
                return ConditionResult(
                    False,
                    'Earth Mover\'s Distance is above the threshold '
                    f'for the next properties:\n{failed_properties}'
                )
            return ConditionResult(ConditionCategory.PASS)

        return self.add_condition(
            f'Earth Mover\'s Distance <= {max_allowed_drift_score} for image properties drift',
            condition
        )<|MERGE_RESOLUTION|>--- conflicted
+++ resolved
@@ -18,19 +18,13 @@
 
 from deepchecks.vision.utils.image_functions import prepare_thumbnail, prepare_grid
 from deepchecks.utils.distribution.drift import calc_drift_and_plot
-<<<<<<< HEAD
 from deepchecks.utils.strings import format_number
 from deepchecks.core import DatasetKind, CheckResult, ConditionResult, ConditionCategory
 from deepchecks.core.errors import NotEnoughSamplesError, DeepchecksValueError
 from deepchecks.vision import Batch, Context, TrainTestCheck
 from deepchecks.vision.utils import image_properties
-=======
-from deepchecks.vision import Batch
-from deepchecks.vision import Context
-from deepchecks.vision import TrainTestCheck
 from deepchecks.vision.utils.image_properties import validate_properties, default_image_properties, get_column_type
 
->>>>>>> 6de3e96e
 
 
 __all__ = ['ImagePropertyDrift']
@@ -66,11 +60,7 @@
 
     def __init__(
         self,
-<<<<<<< HEAD
-        alternative_image_properties: t.Optional[t.List[t.Dict[str, t.Any]]] = None,
-=======
-        image_properties: t.List[t.Dict[str, t.Any]] = None,
->>>>>>> 6de3e96e
+        image_properties: t.Optional[t.List[t.Dict[str, t.Any]]] = None,
         max_num_categories: int = 10,
         classes_to_display: t.Optional[t.List[str]] = None,
         min_samples: int = 30,
@@ -190,34 +180,34 @@
                     max_num_categories=self.max_num_categories,
                     min_samples=self.min_samples
                 )
-
                 figures[property_name] = figure
                 drifts[property_name] = score
             except NotEnoughSamplesError:
                 not_enough_samples.append(property_name)
 
-<<<<<<< HEAD
         if len(drifts) == 0:
             drifts = None
             displays = []
         else:
-            columns_order = sorted(properties, key=lambda col: drifts[col], reverse=True)
-=======
-        if drifts:
             columns_order = sorted(properties, key=lambda col: drifts.get(col, 0), reverse=True)
             properties_to_display = [p for p in properties if p in drifts]
->>>>>>> 6de3e96e
-
-            headnote = '<span>' \
-                       'The Drift score is a measure for the difference between two distributions. ' \
-                       'In this check, drift is measured ' \
-                       f'for the distribution of the following image properties: {properties_to_display}.<br>' \
-                       '</span>'
+            # columns_order = sorted(properties, key=lambda col: drifts[col], reverse=True) # old
+
+            headnote = (
+                '<span>' \
+                'The Drift score is a measure for the difference between two distributions. '
+                'In this check, drift is measured '
+                f'for the distribution of the following image properties: {properties_to_display}.<br>'
+                '</span> {additional}'
+            )
+            
             if not_enough_samples:
-                headnote += f'<span>The following image properties do not have enough samples to calculate drift ' \
-                            f'score: {not_enough_samples}</span>'
-
-<<<<<<< HEAD
+                headnote += (
+                    f'<span>The following image properties do not have enough samples to calculate drift '
+                    f'score: {not_enough_samples}</span>'
+                )
+
+            # out
             train_samples = df_train.sample(10)
             test_samples = df_test.sample(10)
             train_thumbnail_images, *_ = context.train.sample(*list(train_samples.index))
@@ -229,14 +219,13 @@
                 train_images=train_thumbnail_images,
                 test_images=test_thumbnail_images
             )
-
-            displays = [headnote] + [figures[col] for col in columns_order] + [thumbnails]
-=======
-            displays = [headnote] + [figures[col] for col in columns_order if col in figures]
-        else:
-            drifts = None
-            displays = []
->>>>>>> 6de3e96e
+            displays = [
+                headnote,
+                *[figures[col] for col in columns_order if col in figures],
+                thumbnails
+            ]
+            # displays = [headnote] + [figures[col] for col in columns_order if col in figures] # new
+            # displays = [headnote] + [figures[col] for col in columns_order] + [thumbnails] # old
 
         return CheckResult(
             value=drifts,
