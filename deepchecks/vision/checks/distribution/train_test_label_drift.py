--- conflicted
+++ resolved
@@ -19,18 +19,8 @@
 from deepchecks.core import DatasetKind, CheckResult
 from deepchecks.core.errors import DeepchecksNotSupportedError
 from deepchecks.vision.base import Context, TrainTestCheck
-<<<<<<< HEAD
-from deepchecks.utils.distribution.plot import drift_score_bar_traces
-from deepchecks.utils.plot import colors
-from deepchecks.vision.dataset import TaskType
-from deepchecks.vision.vision_data import VisionData
-import numpy as np
-from collections import Counter
-import plotly.graph_objs as go
-=======
 from deepchecks.vision.dataset import TaskType
 from collections import OrderedDict
->>>>>>> 20e08a45
 
 __all__ = ['TrainTestLabelDrift']
 
@@ -173,230 +163,6 @@
 
         return CheckResult(value=values_dict, display=displays, header='Train Test Label Drift')
 
-<<<<<<< HEAD
-    @staticmethod
-    def _validate_label_measurements(label_measurements):
-        """Validate structure of label measurements."""
-        expected_keys = ['name', 'method', 'is_continuous']
-        if not isinstance(label_measurements, list):
-            raise DeepchecksValueError(
-                f'Expected label measurements to be a list, instead got {label_measurements.__class__.__name__}')
-        for label_measurement in label_measurements:
-            if not isinstance(label_measurement, dict) or any(
-                    key not in label_measurement.keys() for key in expected_keys):
-                raise DeepchecksValueError(f'Label measurement must be of type dict, and include keys {expected_keys}')
-
-
-def adjust_bounds_and_bins(bounds: List[Tuple[float, float]], default_num_bins: int) \
-        -> Tuple[List[Tuple[float, float]], List[int]]:
-    """Return adjusted bounds and bins for better presentation in graphs."""
-    bins = [default_num_bins] * len(bounds)
-    for i in range(len(bounds)):
-        bmin, bmax = bounds[i]
-        # If bounds are integers, we assume data is discrete integers and we'd like the binned data to reflect that:
-        if np.floor(bmin) == bmin and np.floor(bmax) == bmax:
-            if bmax - bmin < default_num_bins:
-                bins[i] = int(bmax - bmin)  # Adjusted number of bins is the assumed number of unique values
-            else:
-                # If bounds are wider than the default_num_bins, adjust the upper bounds so that the bounds' range
-                # is a round multiplication of default_num_ bins.
-                # e.g. if bounds are (0, 197) and default_num_bins = 100, then change bounds to (0, 200).
-                res = default_num_bins - (bmax - bmin) % default_num_bins
-                bounds[i] = (bmin, bmax + res)
-    return bounds, bins
-
-
-def calculate_discrete_histograms_in_batch(batch, counters, discrete_label_measurements, dataset):
-    """Calculate discrete histograms by batch."""
-    for i in range(len(discrete_label_measurements)):
-        calc_res = get_results_on_batch(batch, discrete_label_measurements[i], dataset)
-        counters[i].update(calc_res)
-    return counters
-
-
-def calculate_continuous_histograms_in_batch(batch, hists, continuous_label_measurements, bounds, bins,
-                                             dataset):
-    """Calculate continuous histograms by batch."""
-    for i in range(len(continuous_label_measurements)):
-        calc_res = get_results_on_batch(batch, continuous_label_measurements[i], dataset)
-        new_hist, _ = np.histogram(calc_res, bins=bins[i], range=(bounds[i][0], bounds[i][1]))
-        hists[i] += new_hist
-    return hists
-
-
-def get_results_on_batch(batch, label_measurement, dataset: VisionData):
-    """Calculate transformer result on batch of labels."""
-    calc_res = [label_measurement(arr, dataset) for arr in dataset.batch_to_labels(batch)]
-    if len(calc_res) != 0 and isinstance(calc_res[0], list):
-        calc_res = [x[0] for x in sum(calc_res, [])]
-    return calc_res
-
-
-def get_boundaries_by_batch(dataset: VisionData, label_measurements: List[Callable], min_sample_size: int) \
-        -> List[Dict[str, float]]:
-    """Get min and max on dataset for each label transformer."""
-    bounds = [{'min': np.inf, 'max': -np.inf} for _ in range(len(label_measurements))]
-    num_samples = 0
-    for batch in dataset.data_loader:
-        for i in range(len(label_measurements)):
-            calc_res = get_results_on_batch(batch, label_measurements[i], dataset)
-            bounds[i]['min'] = min(calc_res + [bounds[i]['min']])
-            bounds[i]['max'] = max(calc_res + [bounds[i]['max']])
-
-        num_samples += len(batch[0])
-        if min_sample_size is not None and num_samples >= min_sample_size:
-            return bounds
-
-    return bounds
-
-
-PSI_MIN_PERCENTAGE = 0.01
-
-
-def psi(expected_percents: np.ndarray, actual_percents: np.ndarray):
-    """
-    Calculate the PSI (Population Stability Index).
-
-    See https://www.lexjansen.com/wuss/2017/47_Final_Paper_PDF.pdf
-
-    Parameters
-    ----------
-    expected_percents: np.ndarray
-        array of percentages of each value in the expected distribution.
-    actual_percents: : np.ndarray
-        array of percentages of each value in the actual distribution.
-    Returns
-    -------
-    psi
-        The PSI score
-
-    """
-    psi_value = 0
-    for i in range(len(expected_percents)):
-        # In order for the value not to diverge, we cap our min percentage value
-        e_perc = max(expected_percents[i], PSI_MIN_PERCENTAGE)
-        a_perc = max(actual_percents[i], PSI_MIN_PERCENTAGE)
-        value = (e_perc - a_perc) * np.log(e_perc / a_perc)
-        psi_value += value
-
-    return psi_value
-
-
-def earth_movers_distance_by_histogram(expected_percents: np.ndarray, actual_percents: np.ndarray):
-    """
-    Calculate the Earth Movers Distance (Wasserstein distance) by histogram.
-
-    See https://en.wikipedia.org/wiki/Wasserstein_metric
-
-    Function is for numerical data only.
-
-    Parameters
-    ----------
-    expected_percents : np.ndarray
-        array of percentages of each value in the expected distribution.
-    actual_percents : np.ndarray
-        array of percentages of each value in the actual distribution.
-    Returns
-    -------
-    Any
-        the Wasserstein distance between the two distributions.
-
-    """
-    dirt = copy(actual_percents) / sum(actual_percents)
-    dirt_to_match = copy(expected_percents) / sum(expected_percents)
-    delta = 1 / expected_percents.size
-
-    emd = 0
-    for i in range(dirt.shape[0] - 1):
-        dirt_to_pass = dirt[i] - dirt_to_match[i]
-        dirt[i + 1] += dirt_to_pass
-        emd += abs(dirt_to_pass) * delta
-    return emd
-
-
-def calc_drift_and_plot(train_distribution: dict, test_distribution: dict, plot_title: Hashable,
-                        column_type: str) -> Tuple[float, str, Callable]:
-    """
-    Calculate drift score per column.
-
-    Parameters
-    ----------
-    train_distribution : dict
-        histogram of train values
-    test_distribution : dict
-        matching histogram for test dataset values
-    plot_title : Hashable
-        title of plot
-    column_type : str
-        type of column (either "numerical" or "categorical")
-    Returns
-    -------
-    Tuple[float, str, Callable]
-        drift score of the difference between the two columns' distributions (Earth movers distance for
-        numerical, PSI for categorical)
-        graph comparing the two distributions (density for numerical, stack bar for categorical)
-    """
-    if column_type == 'numerical':
-        scorer_name = "Earth Mover's Distance"
-
-        expected_percents = np.array(list(train_distribution.values()))
-        actual_percents = np.array(list(test_distribution.values()))
-
-        score = earth_movers_distance_by_histogram(expected_percents=expected_percents, actual_percents=actual_percents)
-        bar_traces, bar_x_axis, bar_y_axis = drift_score_bar_traces(score, bar_max=1)
-
-        x_values = list(train_distribution.keys())
-
-        dist_traces, dist_x_axis, dist_y_axis = feature_distribution_traces(expected_percents, actual_percents,
-                                                                            x_values)
-
-    elif column_type == 'categorical':
-        scorer_name = 'PSI'
-
-        categories_list = list(set(train_distribution.keys()).union(set(test_distribution.keys())))
-
-        expected_percents = \
-            np.array(list(train_distribution.values())) / np.sum(list(train_distribution.values()))
-        actual_percents = \
-            np.array(list(test_distribution.values())) / np.sum(list(test_distribution.values()))
-
-        score = psi(expected_percents=expected_percents, actual_percents=actual_percents)
-
-        bar_traces, bar_x_axis, bar_y_axis = drift_score_bar_traces(score, bar_max=1)
-
-        dist_traces, dist_x_axis, dist_y_axis = feature_distribution_traces(expected_percents, actual_percents,
-                                                                            categories_list, is_categorical=True)
-
-    else:
-        raise DeepchecksValueError(
-            f'column_type must be one of ["numerical", "categorical"], instead got {column_type}')
-
-    fig = make_subplots(rows=2, cols=1, vertical_spacing=0.2, shared_yaxes=False, shared_xaxes=False,
-                        row_heights=[0.1, 0.9],
-                        subplot_titles=['Drift Score - ' + scorer_name, 'Distribution Plot'])
-
-    fig.add_traces(bar_traces, rows=[1] * len(bar_traces), cols=[1] * len(bar_traces))
-    fig.add_traces(dist_traces, rows=[2] * len(dist_traces), cols=[1] * len(dist_traces))
-
-    shared_layout = go.Layout(
-        xaxis=bar_x_axis,
-        yaxis=bar_y_axis,
-        xaxis2=dist_x_axis,
-        yaxis2=dist_y_axis,
-        legend=dict(
-            title='Dataset',
-            yanchor='top',
-            y=0.6),
-        width=700,
-        height=400,
-        title=plot_title
-    )
-
-    fig.update_layout(shared_layout)
-
-    return score, scorer_name, fig
-
-=======
     def add_condition_drift_score_not_greater_than(self, max_allowed_psi_score: float = 0.15,
                                                    max_allowed_earth_movers_score: float = 0.075
                                                    ) -> 'TrainTestLabelDrift':
@@ -418,7 +184,6 @@
         ConditionResult
             False if any column has passed the max threshold, True otherwise
         """
->>>>>>> 20e08a45
 
         def condition(result: Dict) -> ConditionResult:
             not_passing_categorical_columns = {measures: f'{d["Drift score"]:.2}' for measures, d in result.items() if
