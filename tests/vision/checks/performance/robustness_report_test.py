--- conflicted
+++ resolved
@@ -38,23 +38,13 @@
     result = check.run(mnist_dataset_train, trained_mnist, device=device)
     # Assert
     assert_that(result.value, has_entries({
-<<<<<<< HEAD
-        'RandomBrightnessContrast': has_entries({
+        'Random Brightness Contrast': has_entries({
             'Precision': has_entries(score=close_to(0.984, 0.001), diff=close_to(-0.002, 0.001)),
             'Recall': has_entries(score=close_to(0.987, 0.001), diff=close_to(-0.0003, 0.001))
         }),
-        'ShiftScaleRotate': has_entries({
+        'Shift Scale Rotate': has_entries({
             'Precision': has_entries(score=close_to(0.794, 0.001), diff=close_to(-0.194, 0.001)),
             'Recall': has_entries(score=close_to(0.776, 0.001), diff=close_to(-0.213, 0.001))
-=======
-        'Random Brightness Contrast': has_entries({
-            'Precision': has_entries(score=close_to(0.984, 0.001), diff=close_to(-0.001, 0.001)),
-            'Recall': has_entries(score=close_to(0.986, 0.001), diff=close_to(-0.001, 0.001))
-        }),
-        'Shift Scale Rotate': has_entries({
-            'Precision': has_entries(score=close_to(0.799, 0.001), diff=close_to(-0.189, 0.001)),
-            'Recall': has_entries(score=close_to(0.783, 0.001), diff=close_to(-0.206, 0.001))
->>>>>>> 50e28590
         }),
     }))
 
@@ -76,15 +66,9 @@
     result = check.run(coco_train_visiondata, trained_yolov5_object_detection, device=device)
     # Assert
     assert_that(result.value, has_entries({
-<<<<<<< HEAD
-        'HueSaturationValue': has_entries({
+        'Hue Saturation Value': has_entries({
             'AP': has_entries(score=close_to(0.299, 0.001), diff=close_to(-0.079, 0.001)),
             'AR': has_entries(score=close_to(0.316, 0.001), diff=close_to(-0.136, 0.001))
-=======
-        'Hue Saturation Value': has_entries({
-            'AP': has_entries(score=close_to(0.308, 0.001), diff=close_to(-0.051, 0.001)),
-            'AR': has_entries(score=close_to(0.344, 0.001), diff=close_to(-0.060, 0.001))
->>>>>>> 50e28590
         }),
     }))
     assert_that(result.conditions_results, has_items(
